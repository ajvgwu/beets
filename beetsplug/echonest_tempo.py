--- conflicted
+++ resolved
@@ -19,7 +19,6 @@
 import logging
 from beets.plugins import BeetsPlugin
 from beets import ui
-from beets.ui import commands
 from beets import config
 import pyechonest.config
 import pyechonest.song
@@ -27,16 +26,9 @@
 # Global logger.
 log = logging.getLogger('beets')
 
-<<<<<<< HEAD
-=======
-# The official Echo Nest API key for beets. This can be overridden by
-# the user.
-ECHONEST_APIKEY = 'NY2KTZHQ0QDSHBAP6'
-
 RETRY_INTERVAL = 10  # Seconds.
 RETRIES = 10
 
->>>>>>> 1809de15
 def fetch_item_tempo(lib, loglevel, item, write):
     """Fetch and store tempo for a single item. If ``write``, then the
     tempo will also be written to the file itself in the bpm field. The 
