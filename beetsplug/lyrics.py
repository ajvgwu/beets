--- conflicted
+++ resolved
@@ -52,30 +52,7 @@
 
 # Utilities.
 
-<<<<<<< HEAD
-=======
-def fetch_url(url):
-    """Retrieve the content at a given URL, or return None if the source
-    is unreachable.
-    """
-    try:
-        # Disable the InsecureRequestWarning that comes from using
-        # `verify=false`.
-        # https://github.com/kennethreitz/requests/issues/2214
-        # We're not overly worried about the NSA MITMing our lyrics scraper.
-        with warnings.catch_warnings():
-            warnings.simplefilter('ignore')
-            r = requests.get(url, verify=False)
-    except requests.RequestException as exc:
-        log.debug(u'lyrics request failed: {0}', exc)
-        return
-    if r.status_code == requests.codes.ok:
-        return r.text
-    else:
-        log.debug(u'failed to fetch: {0} ({1})', url, r.status_code)
-
-
->>>>>>> 0f1b5b2c
+
 def unescape(text):
     """Resolves &#xxx; HTML entities (and some others)."""
     if isinstance(text, str):
@@ -201,7 +178,13 @@
         is unreachable.
         """
         try:
-            r = requests.get(url, verify=False)
+            # Disable the InsecureRequestWarning that comes from using
+            # `verify=false`.
+            # https://github.com/kennethreitz/requests/issues/2214
+            # We're not overly worried about the NSA MITMing our lyrics scraper
+            with warnings.catch_warnings():
+                warnings.simplefilter('ignore')
+                r = requests.get(url, verify=False)
         except requests.RequestException as exc:
             self._log.debug(u'lyrics request failed: {0}', exc)
             return
