--- conflicted
+++ resolved
@@ -32,19 +32,9 @@
 
 log = logging.getLogger('beets')
 
-<<<<<<< HEAD
-=======
-# The name of the type for patterns in re changed in Python 3.7.
-try:
-    Pattern = re._pattern_type
-    Patterntype = NewType('Patterntype', re._pattern_type)
-except AttributeError:
-    Pattern = re.Pattern
-    Patterntype = NewType('Patterntype', re.Pattern)
 
 T = TypeVar('T')
 
->>>>>>> 11a797fb
 
 # Classes used to represent candidate options.
 class AttrDict(dict):
